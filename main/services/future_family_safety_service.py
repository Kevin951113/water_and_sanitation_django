--- conflicted
+++ resolved
@@ -676,7 +676,6 @@
     except Exception:
         return str(val).strip()
 
-<<<<<<< HEAD
 
 def list_sites() -> List[Dict[str, str]]:
     """
@@ -727,22 +726,6 @@
             _sites_cache = []
             return _sites_cache
 
-=======
-def list_sites():
-    try:
-        df = pd.read_csv(OUTPUT_CSV)
-        # ensure only necessary cols
-        if "Site ID" in df.columns and "Victorian Suburb" in df.columns:
-            df_unique = df.drop_duplicates(subset=["Site ID"])
-            return [
-                {"id": str(row["Site ID"]), "suburb": row["Victorian Suburb"]}
-                for _, row in df_unique.iterrows()
-            ]
-        else:
-            return []
-    except Exception:
-        return []
->>>>>>> 255e8257
 
 def predict_site(site_id: str, horizon_days: int = 30) -> Dict[str, Any]:
     """
